--- conflicted
+++ resolved
@@ -266,20 +266,14 @@
         {
             try
             {
-<<<<<<< HEAD
+                if (!Directory.Exists(folder)) return;
                 
                 // Recursive call
                 Directory.EnumerateDirectories(folder).ToList().ForEach(f => RemoveEmptyFolders(f, true));
-=======
-                if (!Directory.Exists(folder)) return;
-
-                Directory.EnumerateDirectories(folder).ToList().ForEach(RemoveEmptyFolders);
->>>>>>> 29380f1b
 
                 // If not empty we don't have to delete it
                 if (Directory.EnumerateFileSystemEntries(folder).Any()) return;
 
-<<<<<<< HEAD
                 if (!removeSelf) return;
 
                 try
@@ -294,9 +288,6 @@
                 {
                     //
                 }
-=======
-                Directory.Delete(folder);
->>>>>>> 29380f1b
             }
             catch (UnauthorizedAccessException)
             {
