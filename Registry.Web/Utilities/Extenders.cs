--- conflicted
+++ resolved
@@ -4,11 +4,8 @@
 using System.Text;
 using System.Text.Json;
 using System.Text.RegularExpressions;
-<<<<<<< HEAD
 using Microsoft.AspNetCore.Identity;
-=======
 using Newtonsoft.Json;
->>>>>>> 1f852ad3
 using Registry.Ports.DroneDB;
 using Registry.Ports.DroneDB.Models;
 using Registry.Web.Data.Models;
@@ -185,22 +182,21 @@
 
         }
 
-<<<<<<< HEAD
+        public static T ToObject<T>(this JsonElement obj)
+        {
+            return JsonConvert.DeserializeObject<T>(obj.GetRawText());
+        }
+
+        public static T ToObject<T>(this Dictionary<string, object> obj)
+        {
+            // Just don't ask please
+            return JsonConvert.DeserializeObject<T>(JsonConvert.SerializeObject(obj));
+        }
+
         public static string ToErrorString(this IEnumerable<IdentityError> results)
         {
             if (results == null || !results.Any()) return "No error details";
             return string.Join(", ", results.Select(item => $"[{item.Code}: '{item.Description}']"));
-=======
-        public static T ToObject<T>(this JsonElement obj)
-        {
-            return JsonConvert.DeserializeObject<T>(obj.GetRawText());
-        }
-
-        public static T ToObject<T>(this Dictionary<string, object> obj)
-        {
-            // Just don't ask please
-            return JsonConvert.DeserializeObject<T>(JsonConvert.SerializeObject(obj));
->>>>>>> 1f852ad3
         }
 
     }
