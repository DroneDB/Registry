--- conflicted
+++ resolved
@@ -149,17 +149,10 @@
         {
             var paths = pathsRaw?.Split(",", StringSplitOptions.RemoveEmptyEntries);
             var isInline = isInlineRaw == 1;
-<<<<<<< HEAD
 
             _logger.LogDebug("Objects controller Download('{OrgSlug}', '{DsSlug}', '{PathsRaw}', '{IsInlineRaw}')",
                 orgSlug, dsSlug, pathsRaw, isInlineRaw);
 
-=======
-
-            _logger.LogDebug("Objects controller Download('{OrgSlug}', '{DsSlug}', '{PathsRaw}', '{IsInlineRaw}')",
-                orgSlug, dsSlug, pathsRaw, isInlineRaw);
-
->>>>>>> 41e4f99b
             return InternalDownload(orgSlug, dsSlug, paths, isInline);
         }
 
