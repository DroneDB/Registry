﻿using System;
using System.Collections.Generic;
using System.Diagnostics;
using System.IdentityModel.Tokens.Jwt;
using System.Linq;
using System.Security.Claims;
using System.Text;
using System.Threading.Tasks;
using Registry.Web.Models;
using Microsoft.AspNetCore.Authorization;
using Microsoft.AspNetCore.Http;
using Microsoft.AspNetCore.Identity;
using Microsoft.AspNetCore.Identity.EntityFrameworkCore;
using Microsoft.AspNetCore.Mvc;
using Microsoft.Extensions.Options;
using Microsoft.IdentityModel.Tokens;
using Registry.Web.Models.DTO;

namespace Registry.Web.Controllers
{
    [Authorize]
    [ApiController]
    [Route("[controller]")]
    public class UsersController : ControllerBase
    {
       
        private readonly ApplicationDbContext _context;
        private readonly SignInManager<User> _signInManager;
        private readonly UserManager<User> _usersManager;
        private readonly AppSettings _appSettings;

        public UsersController(IOptions<AppSettings> appSettings, SignInManager<User> signInManager, UserManager<User> usersManager, ApplicationDbContext context)
        {
            _context = context;
            _signInManager = signInManager;
            _usersManager = usersManager;
            _appSettings = appSettings.Value;

            // If no users in database, let's create the default admin
            if (!_usersManager.Users.Any())
            {
                var user = new User() { Email = "admin@example.com", UserName = "admin" };
                _usersManager.CreateAsync(user, "password").Wait();
            }

        }
        
        [AllowAnonymous]
        [HttpPost("authenticate")]
<<<<<<< HEAD
        public async Task<IActionResult> Authenticate([FromBody]AuthenticateRequest model)
=======
        public IActionResult Authenticate([FromForm]AuthenticateRequest model)
>>>>>>> 52980dfb
        {

            var response = await GetAutentication(model);

            if (response == null)
                return Problem(title: "Username or password is incorrect", statusCode: StatusCodes.Status403Forbidden); 

            return Ok(response);
        }

        private async Task<AuthenticateResponse> GetAutentication(AuthenticateRequest model)
        {
            var user = await _usersManager.FindByNameAsync(model.Username);

            if (user == null) return null;

            var res = await _signInManager.CheckPasswordSignInAsync(user, model.Password, false);

            if (!res.Succeeded) return null;

            // authentication successful so generate jwt token
            var token = GenerateJwtToken(user);

            return new AuthenticateResponse(user, token);
        }

        [HttpGet]
        public IActionResult GetAll()
        {

            var query = from user in _usersManager.Users
                select new UserDto
                {
                    Email = user.NormalizedEmail,
                    FirstName = user.FirstName,
                    LastName = user.LastName,
                    UserName = user.UserName,
                    Id = user.Id
                };


            return Ok(query.ToArray());
        }
        private string GenerateJwtToken(User user)
        {
            // generate token
            var tokenHandler = new JwtSecurityTokenHandler();
            var key = Encoding.ASCII.GetBytes(_appSettings.Secret);
            var tokenDescriptor = new SecurityTokenDescriptor
            {
                Subject = new ClaimsIdentity(new[]
                {
                    new Claim(ClaimTypes.Name, user.Id.ToString())
                }),
                Expires = DateTime.UtcNow.AddDays(_appSettings.TokenExpirationInDays),
                SigningCredentials = new SigningCredentials(new SymmetricSecurityKey(key), SecurityAlgorithms.HmacSha256Signature)
            };
            var token = tokenHandler.CreateToken(tokenDescriptor);
            return tokenHandler.WriteToken(token);
        }
    }
}<|MERGE_RESOLUTION|>--- conflicted
+++ resolved
@@ -47,11 +47,7 @@
         
         [AllowAnonymous]
         [HttpPost("authenticate")]
-<<<<<<< HEAD
-        public async Task<IActionResult> Authenticate([FromBody]AuthenticateRequest model)
-=======
-        public IActionResult Authenticate([FromForm]AuthenticateRequest model)
->>>>>>> 52980dfb
+        public async Task<IActionResult> Authenticate([FromForm]AuthenticateRequest model)
         {
 
             var response = await GetAutentication(model);
