--- conflicted
+++ resolved
@@ -26,10 +26,7 @@
         Task<FileDescriptorDto> Download(string orgSlug, string dsSlug, string[] paths);
         Task<string> GetDownloadPackage(string orgSlug, string dsSlug, string[] paths, DateTime? expiration = null, bool isPublic = false);
         Task<FileDescriptorDto> Download(string orgSlug, string dsSlug, string packageId);
-<<<<<<< HEAD
-=======
-        Task MoveDataset(string orgSlug, string dsSlug, string newDsSlug);
         Task<FileDescriptorDto> GenerateThumbnail(string orgSlug, string dsSlug, string path, int? size, bool recreate = false);
->>>>>>> 1f852ad3
+
     }
 }