--- conflicted
+++ resolved
@@ -29,11 +29,8 @@
             _settings = settings.Value;
             _logger = logger;
 
-<<<<<<< HEAD
-=======
         }
 
->>>>>>> ed855c61
         public int InitSession(string fileName, int chunks, long size)
         {
 
@@ -182,46 +179,13 @@
 
             return targetFilePath;
 
-
+            }
+            finally
+            {
+                session.EndedOn = null;
+                _context.SaveChanges();
+            }
         }
-
-        public void RemoveTimedoutSessions()
-        {
-            var now = DateTime.Now;
-
-            // The expired sessions are:
-            // 1) Sessions without chunks started a long time ago
-            // 2) Sessions with chunks where their newest chunk is expired
-            var sessions = _context.UploadSessions
-                .Include(session => session.Chunks)
-                .Where(session =>
-                    (session.Chunks.Count == 0 && session.StartedOn + _settings.ChunkedUploadSessionTimeout > now) ||
-                    (session.Chunks.Count > 0 && session.Chunks.OrderByDescending(chunk => chunk.Date).First().Date + _settings.ChunkedUploadSessionTimeout > now))
-                .ToArray();
-
-            _logger.LogInformation($"Found {sessions.Length} timed out sessions");
-
-            foreach (var session in sessions)
-            {
-                _logger.LogInformation($"Removing session {session.Id} of '{session.FileName}' started on {session.StartedOn}");
-                _context.UploadSessions.Remove(session);
-            }
-
-            _context.SaveChanges();
-
-        }
-
-        public void RemoveClosedSessions()
-        {
-            var sessions = _context.UploadSessions.Where(item => item.EndedOn != null).ToArray();
-
-            _logger.LogInformation($"Found {sessions.Length} closed sessions");
-
-            foreach (var session in sessions)
-            {
-                _logger.LogInformation($"Removing session {session.Id} of '{session.FileName}' started on {session.StartedOn}");
-                _context.UploadSessions.Remove(session);
-            }
 
             _context.SaveChanges();
         }
