--- conflicted
+++ resolved
@@ -157,14 +157,6 @@
             if (await _utils.GetDataset(orgSlug, newSlug, true) != null)
                 throw new ArgumentException($"Dataset '{newSlug}' already exists");
 
-<<<<<<< HEAD
-=======
-            // TODO: Add exception catching, when interrupted put DS in dirty state
-            await _objectsManager.MoveDataset(orgSlug, dsSlug, newSlug);
-
-            _ddbManager.Move(orgSlug, dsSlug, newSlug);
-
->>>>>>> 1f852ad3
             var ds = await _utils.GetDataset(orgSlug, dsSlug);
 
             ds.Slug = newSlug;
