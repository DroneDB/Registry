{
  "AppSettings": {
    "Secret": "a2780070a24cfcaf5a4a43f931200ba0d19d8b86b3a7bd5123d9ad75b125f480fcce1f9b7f41a53abe2ba8456bd142d38c455302e0081e5139bc3fc9bf614497",
    "TokenExpirationInDays": 7,
    "RevokedTokens": [],
    "AuthProvider": "Sqlite",
    "RegistryProvider": "Sqlite",
    "DefaultAdmin": {
      "Email": "admin@example.com",
      "UserName": "admin",
      "Password": "password"
    },
    "DdbStoragePath": "./ddbstore",
    "SupportedDdbVersion": {
      "Major": 0,
      "Minor": 9,
      "Build": 4
    },
    "MaxRequestBodySize": 52428800,
    "MaxUploadChunkSize": 512000,
    "BatchTokenLength": 32,
    "RandomDatasetNameLength": 16,
    "UploadPath": "./uploads",
    "ChunkedUploadSessionTimeout": "01:00:00",
    "AuthCookieName": "jwtToken",
    "HostNameOverride": null,
<<<<<<< HEAD
    "ExternalAuthUrl": null
=======
    "ExternalAuthUrl": null,
    "StorageProvider": {
      "Type": "Physical",
      "Settings": {
        "Path": "./temp"
      }
    },
    "CacheProvider": null
>>>>>>> 1f852ad3
  },
  "Logging": {
    "LogLevel": {
      "Default": "Information",
      "Microsoft": "Warning",
      "Microsoft.Hosting.Lifetime": "Information"
    }
  },
  "AllowedHosts": "*",
  "ConnectionStrings": {
    "IdentityConnection": "Data Source=App_Data/identity.db;Mode=ReadWriteCreate",
    "RegistryConnection": "Data Source=App_Data/registry.db;Mode=ReadWriteCreate"
  }
}<|MERGE_RESOLUTION|>--- conflicted
+++ resolved
@@ -24,9 +24,6 @@
     "ChunkedUploadSessionTimeout": "01:00:00",
     "AuthCookieName": "jwtToken",
     "HostNameOverride": null,
-<<<<<<< HEAD
-    "ExternalAuthUrl": null
-=======
     "ExternalAuthUrl": null,
     "StorageProvider": {
       "Type": "Physical",
@@ -35,7 +32,6 @@
       }
     },
     "CacheProvider": null
->>>>>>> 1f852ad3
   },
   "Logging": {
     "LogLevel": {
