--- conflicted
+++ resolved
@@ -124,13 +124,7 @@
         [Test]
         public async Task Init_HappyPath_Ok()
         {
-<<<<<<< HEAD
-            /* INITIALIZATION & SETUP */
-
-            /*
-=======
             // INITIALIZATION & SETUP 
->>>>>>> 711fec3a
             const string userName = "admin";
             const string dsSlug = "test";
 
@@ -181,11 +175,11 @@
                         }
 
                         await using var up = File.OpenRead(filePath);
-                        await pushManager.Upload(userName, dsSlug, file, token, up);
+                        await pushManager.Upload(userName, dsSlug, file, up);
                     }
                 }
 
-                await pushManager.Commit(userName, dsSlug, token);
+                await pushManager.Commit(userName, dsSlug);
 
                 // Verify that all the files are in the correct places
                 await using (var stream = File.OpenRead(Path.Combine(test.TestFolder, "ClientDdb.zip")))
@@ -200,19 +194,14 @@
             finally
             {
                 await pushManager.Clean(userName, dsSlug);
-            }*/
+            }
         }
 
         [Test]
         [Explicit]
         public async Task Init_HappyPath2_Ok()
         {
-<<<<<<< HEAD
-            /* INITIALIZATION & SETUP */
-            /*
-=======
             // INITIALIZATION & SETUP 
->>>>>>> 711fec3a
             const string userName = "admin";
             const string dsSlug = "test";
 
@@ -290,7 +279,7 @@
                         }
 
                         await using var up = File.OpenRead(filePath);
-                        await pushManager.Upload(userName, dsSlug, file, result.Token, up);
+                        await pushManager.Upload(userName, dsSlug, file, up);
                     }
                 }
 
@@ -309,7 +298,7 @@
             finally
             {
                 await pushManager.Clean(userName, dsSlug);
-            }*/
+            }
         }
 
         #region Test Data
