--- conflicted
+++ resolved
@@ -158,34 +158,6 @@
         }
 
         [Test]
-<<<<<<< HEAD
-=======
-        public async Task MoveDataset_ExistingDataset_Ok()
-        {
-
-            using var test = new TestFS(Test1ArchiveUrl, BaseTestFolder);
-            await using var context = GetTest1Context();
-
-            _settings.DdbStoragePath = Path.Combine(test.TestFolder, DdbFolder);
-            _appSettingsMock.Setup(o => o.Value).Returns(_settings);
-            _authManagerMock.Setup(o => o.IsUserAdmin()).Returns(Task.FromResult(true));
-
-            var objectSystem = new PhysicalObjectSystem(Path.Combine(test.TestFolder, StorageFolder));
-
-            var webUtils = new WebUtils(_authManagerMock.Object, context, _appSettingsMock.Object,
-                _httpContextAccessorMock.Object, _linkGeneratorMock.Object);
-
-            var objectManager = new ObjectsManager(_objectManagerLogger, context,
-                objectSystem, _chunkedUploadManagerMock.Object, _appSettingsMock.Object,
-                new DdbManager(_appSettingsMock.Object, _ddbFactoryLogger), webUtils, _authManagerMock.Object, _cacheManagerMock.Object);
-
-            await objectManager.MoveDataset(MagicStrings.PublicOrganizationSlug, MagicStrings.DefaultDatasetSlug,
-                "newdataset");
-            
-        }
-
-        [Test]
->>>>>>> 1f852ad3
         public async Task Get_ExistingFile_FileRes()
         {
             var expectedHash = new byte[] { 152, 110, 79, 250, 177, 15, 101, 187, 24, 23, 34, 217, 117, 168, 119, 124 };
