name: .NET Core

on:
  push:
    branches: [ master ]
  pull_request:
    branches: [ master ]

jobs:
  build:

    runs-on: ubuntu-latest

    steps:
    - uses: actions/checkout@v2
    - name: Setup .NET Core
      uses: actions/setup-dotnet@v1
      with:
        dotnet-version: 3.1.101
<<<<<<< HEAD
    - name: setup utils
      run: apt update && apt install -y curl spatialite-bin
    - name: download and install ddb
      run: curl -fsSL https://get.dronedb.app -o get-ddb.sh && sh get-ddb.sh
=======
    - name: download ddb
      uses: wei/curl@master
      with:
        args: -fsSL https://get.dronedb.app -o get-ddb.sh
    - name: install ddb
      run: sh get-ddb.sh
>>>>>>> 0dd0edd7
    - name: Install dependencies
      run: dotnet restore
    - name: Build
      run: dotnet build --configuration Release --no-restore
    - name: Test
      run: dotnet test --no-restore --verbosity minimal<|MERGE_RESOLUTION|>--- conflicted
+++ resolved
@@ -17,19 +17,14 @@
       uses: actions/setup-dotnet@v1
       with:
         dotnet-version: 3.1.101
-<<<<<<< HEAD
     - name: setup utils
-      run: apt update && apt install -y curl spatialite-bin
-    - name: download and install ddb
-      run: curl -fsSL https://get.dronedb.app -o get-ddb.sh && sh get-ddb.sh
-=======
+      run: apt update && apt install -y spatialite-bin
     - name: download ddb
       uses: wei/curl@master
       with:
         args: -fsSL https://get.dronedb.app -o get-ddb.sh
     - name: install ddb
       run: sh get-ddb.sh
->>>>>>> 0dd0edd7
     - name: Install dependencies
       run: dotnet restore
     - name: Build
